import json
from abc import ABC, abstractmethod
from dataclasses import dataclass, field
from enum import Enum
from typing import List

from pyobas import utils
from pyobas.contracts.contract_utils import ContractCardinality, ContractVariable
from pyobas.contracts.variable_helper import VariableHelper


class SupportedLanguage(str, Enum):
    fr: str = "fr"
    en: str = "en"


class ContractType(str, Enum):
    Text: str = "text"
    Number: str = "number"
    Tuple: str = "tuple"
    Checkbox: str = "checkbox"
    Textarea: str = "textarea"
    Select: str = "select"
    Article: str = "article"
    Challenge: str = "challenge"
    DependencySelect: str = "dependency-select"
    Attachment: str = "attachment"
    Team: str = "team"
    Expectation: str = "expectation"
    Asset: str = "asset"
    AssetGroup: str = "asset-group"
    Payload: str = "payload"


class ExpectationType(str, Enum):
    text: str = "TEXT"
    document: str = "DOCUMENT"
    article: str = "ARTICLE"
    challenge: str = "CHALLENGE"
    manual: str = "MANUAL"
    technical: str = "TECHNICAL"


@dataclass
class Expectation:
    expectation_type: ExpectationType
    expectation_name: str
    expectation_description: str
    expectation_score: int
    expectation_expectation_group: bool


@dataclass
class LinkedFieldModel:
    key: str
    type: ContractType


@dataclass
class ContractElement(ABC):
    key: str
    label: str
    type: str = field(default="", init=False)
    mandatoryGroups: List[str] = None
    linkedFields: List["ContractElement"] = field(default_factory=list)
    linkedValues: List[str] = field(default_factory=list)
    mandatory: bool = False
    readOnly: bool = False

    @property
    @abstractmethod
    def get_type(self) -> str:
        pass

    def __post_init__(self):
        self.type = self.get_type


@dataclass
class ContractCardinalityElement(ContractElement, ABC):
    cardinality: str = ContractCardinality.One
    defaultValue: List[str] = field(default_factory=list)


@dataclass
class ContractConfig:
    type: str
    expose: bool
    label: dict[SupportedLanguage, str]
    color_dark: str
    color_light: str


@dataclass
class Contract:
    contract_id: str
    label: dict[SupportedLanguage, str]
    fields: List[ContractElement]
    config: ContractConfig
    manual: bool
    variables: List[ContractVariable] = field(
        default_factory=lambda: [
            VariableHelper.user_variable(),
            VariableHelper.exercise_variable(),
            VariableHelper.team_variable(),
        ]
        + VariableHelper.uri_variables()
    )
    attack_patterns_external_ids: List[str] = field(default_factory=list)
<<<<<<< HEAD
    is_atomic_testing: bool = True
=======
    platforms: List[str] = field(default_factory=list)
>>>>>>> 4805546b

    def add_attack_pattern(self, var: str):
        self.attack_patterns_external_ids.append(var)

    def add_variable(self, var: ContractVariable):
        self.variables.append(var)


@dataclass
class ContractTeam(ContractCardinalityElement):
    @property
    def get_type(self) -> str:
        return ContractType.Team.value


@dataclass
class ContractText(ContractCardinalityElement):

    defaultValue: str = ""

    @property
    def get_type(self) -> str:
        return ContractType.Text.value


def prepare_contracts(contracts):
    return list(
        map(
            lambda c: {
                "contract_id": c.contract_id,
                "contract_labels": c.label,
                "contract_attack_patterns_external_ids": c.attack_patterns_external_ids,
                "contract_content": json.dumps(c, cls=utils.EnhancedJSONEncoder),
                "contract_platforms": c.platforms,
            },
            contracts,
        )
    )


@dataclass
class ContractTuple(ContractCardinalityElement):
    def __post_init__(self):
        super().__post_init__()
        self.cardinality = ContractCardinality.Multiple

    attachmentKey: str = None
    contractAttachment: bool = attachmentKey is not None
    tupleFilePrefix: str = "file :: "

    @property
    def get_type(self) -> str:
        return ContractType.Tuple.value


@dataclass
class ContractTextArea(ContractCardinalityElement):

    defaultValue: str = ""
    richText: bool = False

    @property
    def get_type(self) -> str:
        return ContractType.Textarea.value


@dataclass
class ContractCheckbox(ContractElement):

    defaultValue: bool = False

    @property
    def get_type(self) -> str:
        return ContractType.Checkbox.value


@dataclass
class ContractAttachment(ContractCardinalityElement):

    @property
    def get_type(self) -> str:
        return ContractType.Attachment.value


@dataclass
class ContractExpectations(ContractCardinalityElement):
    cardinality = ContractCardinality.Multiple
    predefinedExpectations: List[Expectation] = field(default_factory=list)

    @property
    def get_type(self) -> str:
        return ContractType.Expectation.value


@dataclass
class ContractSelect(ContractCardinalityElement):

    choices: dict[str, str] = None

    @property
    def get_type(self) -> str:
        return ContractType.Select.value


@dataclass
class ContractAsset(ContractCardinalityElement):

    @property
    def get_type(self) -> str:
        return ContractType.Asset.value


@dataclass
class ContractAssetGroup(ContractCardinalityElement):

    @property
    def get_type(self) -> str:
        return ContractType.AssetGroup.value


@dataclass
class ContractPayload(ContractCardinalityElement):

    @property
    def get_type(self) -> str:
        return ContractType.Payload.value<|MERGE_RESOLUTION|>--- conflicted
+++ resolved
@@ -107,11 +107,8 @@
         + VariableHelper.uri_variables()
     )
     attack_patterns_external_ids: List[str] = field(default_factory=list)
-<<<<<<< HEAD
     is_atomic_testing: bool = True
-=======
     platforms: List[str] = field(default_factory=list)
->>>>>>> 4805546b
 
     def add_attack_pattern(self, var: str):
         self.attack_patterns_external_ids.append(var)
